#!/usr/bin/env python
# coding: utf-8

from setuptools import setup
from geniusbot.version import __version__, __author__
from pathlib import Path
from glob import glob
import re
import os

readme = Path('README.md').read_text()
version = __version__
readme = re.sub(r"Version: [0-9]*\.[0-9]*\.[0-9][0-9]*", f"Version: {version}", readme)
print(f"README: {readme}")
with open("README.md", "w") as readme_file:
    readme_file.write(readme)
description = 'The Ever-learning and ever-improving tool!'

setup(
    name='geniusbot',
    version=f"{version}",
    description=description,
    long_description=f'{readme}',
    long_description_content_type='text/markdown',
    url='https://github.com/Knucklessg1/geniusbot',
    author=__author__,
    author_email='knucklessg1@gmail.com',
    license='Unlicense',
    packages=[
        'geniusbot',
    ],
    include_package_data=True,
    install_requires=[
        'webarchiver', 'subshift', 'PyQt5', 'winshell; platform_system == "Windows"',
        'pypiwin32; platform_system == "Windows"', 'torch', 'transformers', 'accelerate', 'media-downloader>=0.0.2',
<<<<<<< HEAD
        'media-manager>=0.0.5', 'report-manager>=0.0.1',
=======
        'media-manager>=0.0.5', #'report-manager>=0.0.1', 'setuptools-rust',
>>>>>>> c4f9931b
    ],
    py_modules=['geniusbot'],
    package_data={'geniusbot': ['geniusbot']},
    data_files=[
        ("geniusbot",  ["geniusbot/img/geniusbot.ico", "geniusbot/img/geniusbot.png"]),
    ],
    classifiers=[
        'Development Status :: 5 - Production/Stable',
        'License :: Public Domain',
        'Environment :: Console',
        'Operating System :: POSIX :: Linux',
        'Programming Language :: Python :: 3.6',
        'Programming Language :: Python :: 3.7',
        'Programming Language :: Python :: 3.8',
        'Programming Language :: Python :: 3.9',
        'Programming Language :: Python :: 3.10',
        'Programming Language :: Python :: 3.11',
    ],
    keywords=['genius', 'geniusbot', 'download', 'video', 'subtitle', 'website', 'screenshot', 'media', 'manage',
              'chatbot', 'report', 'profiling', 'merge'],
    entry_points={'console_scripts': ['geniusbot = geniusbot.geniusbot:main']},
)<|MERGE_RESOLUTION|>--- conflicted
+++ resolved
@@ -33,11 +33,7 @@
     install_requires=[
         'webarchiver', 'subshift', 'PyQt5', 'winshell; platform_system == "Windows"',
         'pypiwin32; platform_system == "Windows"', 'torch', 'transformers', 'accelerate', 'media-downloader>=0.0.2',
-<<<<<<< HEAD
-        'media-manager>=0.0.5', 'report-manager>=0.0.1',
-=======
         'media-manager>=0.0.5', #'report-manager>=0.0.1', 'setuptools-rust',
->>>>>>> c4f9931b
     ],
     py_modules=['geniusbot'],
     package_data={'geniusbot': ['geniusbot']},
